--- conflicted
+++ resolved
@@ -225,25 +225,14 @@
         RetryGuard([this]() { Ping(); });
     }
 
-<<<<<<< HEAD
-=======
-    std::vector<std::string> fields;
-    fields.reserve(block.GetColumnCount());
-
-    // Enumerate all fields
-    for (unsigned int i = 0; i < block.GetColumnCount(); i++) {
-        fields.push_back(NameToQueryString(block.GetColumnName(i)));
-    }
-
->>>>>>> d0709067
     std::stringstream fields_section;
 		const auto num_columns = block.GetColumnCount();
 
     for (unsigned int i = 0; i < num_columns; ++i) {
         if (i == num_columns - 1) {
-            fields_section << block.GetColumnName(i);
+            fields_section << NameToQueryString(block.GetColumnName(i));
         } else {
-            fields_section << block.GetColumnName(i) << ",";
+            fields_section << NameToQueryString(block.GetColumnName(i)) << ",";
         }
     }
 
@@ -463,10 +452,9 @@
         return false;
     }
 
+    std::string name;
+    std::string type;
     for (size_t i = 0; i < num_columns; ++i) {
-        std::string name;
-        std::string type;
-
         if (!WireFormat::ReadString(input, &name)) {
             return false;
         }
