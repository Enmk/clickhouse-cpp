#include "string.h"
#include "utils.h"

#include "../base/wire_format.h"

namespace {
const size_t DEFAULT_BLOCK_SIZE = 4096;

template <typename Container>
size_t ComputeTotalSize(const Container & strings, size_t begin = 0, size_t len = -1)
{
    size_t result = 0;
    if (begin < strings.size()) {
        len = std::min(len, strings.size() - begin);

        for (size_t i = begin; i < begin + len; ++i)
            result += strings[i].size();
    }

    return result;
}

}

namespace clickhouse {

ColumnFixedString::ColumnFixedString(size_t n)
    : Column(Type::CreateString(n))
    , string_size_(n)
{
}

void ColumnFixedString::Append(std::string_view str) {
    if (str.size() > string_size_) {
        throw std::runtime_error("Expected string of length not greater than "
                                 + std::to_string(string_size_) + " bytes, received "
                                 + std::to_string(str.size()) + " bytes.");
    }

    if (data_.capacity() - data_.size() < str.size())
    {
        // round up to the next block size
        const auto new_size = (((data_.size() + string_size_) / DEFAULT_BLOCK_SIZE) + 1) * DEFAULT_BLOCK_SIZE;
        data_.reserve(new_size);
    }

<<<<<<< HEAD
    data_.insert(data_.size(), str.data(), str.size());
=======
    data_.insert(data_.size(), str);
    // Pad up to string_size_ with zeroes.
    const auto padding_size = string_size_ - str.size();
    data_.resize(data_.size() + padding_size, char(0));
>>>>>>> 067b04d2
}

void ColumnFixedString::Clear() {
    data_.clear();
}

std::string_view ColumnFixedString::At(size_t n) const {
    const auto pos = n * string_size_;
    return std::string_view(&data_.at(pos), string_size_);
}

std::string_view ColumnFixedString::operator [](size_t n) const {
    const auto pos = n * string_size_;
    return std::string_view(&data_[pos], string_size_);
}

size_t ColumnFixedString::FixedSize() const
{
       return string_size_;
}

void ColumnFixedString::Append(ColumnRef column) {
    if (auto col = column->As<ColumnFixedString>()) {
        if (string_size_ == col->string_size_) {
            data_.insert(data_.end(), col->data_.begin(), col->data_.end());
        }
    }
}

bool ColumnFixedString::Load(CodedInputStream* input, size_t rows) {
    data_.resize(string_size_ * rows);
    if (!WireFormat::ReadBytes(input, &data_[0], data_.size())) {
        return false;
    }

    return true;
}

void ColumnFixedString::Save(CodedOutputStream* output) {
    WireFormat::WriteBytes(output, data_.data(), data_.size());
}

size_t ColumnFixedString::Size() const {
    return data_.size() / string_size_;
}

ColumnRef ColumnFixedString::Slice(size_t begin, size_t len) {
    auto result = std::make_shared<ColumnFixedString>(string_size_);

    if (begin < Size()) {
        const auto b = begin * string_size_;
        const auto l = len * string_size_;
        result->data_ = data_.substr(b, std::min(data_.size() - b, l));
    }

    return result;
}

void ColumnFixedString::Swap(Column& other) {
    auto & col = dynamic_cast<ColumnFixedString &>(other);
    std::swap(string_size_, col.string_size_);
    data_.swap(col.data_);
}

ItemView ColumnFixedString::GetItem(size_t index) const {
    return ItemView{Type::FixedString, this->At(index)};
}

struct ColumnString::Block
{
    using CharT = typename std::string::value_type;

    explicit Block(size_t starting_capacity)
        : size(0),
          capacity(starting_capacity),
          data_(new CharT[capacity])
    {}

    inline auto GetAvailble() const
    {
        return capacity - size;
    }

    std::string_view AppendUnsafe(std::string_view str)
    {
        const auto pos = &data_[size];

        memcpy(pos, str.data(), str.size());
        size += str.size();

        return std::string_view(pos, str.size());
    }

    auto GetCurrentWritePos()
    {
        return &data_[size];
    }

    std::string_view ConsumeTailAsStringViewUnsafe(size_t len)
    {
        const auto start = &data_[size];
        size += len;
        return std::string_view(start, len);
    }

    size_t size;
    const size_t capacity;
    std::unique_ptr<CharT[]> data_;
};

ColumnString::ColumnString()
    : Column(Type::CreateString())
{
}

ColumnString::ColumnString(const std::vector<std::string> & data)
    : Column(Type::CreateString())
{
    items_.reserve(data.size());
    blocks_.emplace_back(ComputeTotalSize(data));

    for (const auto & s : data)
    {
        AppendUnsafe(s);
    }
}

ColumnString::~ColumnString()
{}

void ColumnString::Append(std::string_view str) {
    if (blocks_.size() == 0 || blocks_.back().GetAvailble() < str.length())
    {
        blocks_.emplace_back(std::max(DEFAULT_BLOCK_SIZE, str.size()));
    }

    items_.emplace_back(blocks_.back().AppendUnsafe(str));
}

void ColumnString::AppendUnsafe(std::string_view str)
{
    items_.emplace_back(blocks_.back().AppendUnsafe(str));
}

void ColumnString::Clear() {
    items_.clear();
    blocks_.clear();
}

std::string_view ColumnString::At(size_t n) const {
    return items_.at(n);
}

std::string_view ColumnString::operator [] (size_t n) const {
    return items_[n];
}

void ColumnString::Append(ColumnRef column) {
    if (auto col = column->As<ColumnString>()) {
        const auto total_size = ComputeTotalSize(col->items_);

        // TODO: fill up existing block with some items and then add a new one for the rest of items
        if (blocks_.size() == 0 || blocks_.back().GetAvailble() < total_size)
            blocks_.emplace_back(std::max(DEFAULT_BLOCK_SIZE, total_size));
        items_.reserve(items_.size() + col->Size());

        for (size_t i = 0; i < column->Size(); ++i) {
            this->AppendUnsafe((*col)[i]);
        }
    }
}

bool ColumnString::Load(CodedInputStream* input, size_t rows) {
    items_.clear();
    blocks_.clear();

    items_.reserve(rows);
    Block * block = nullptr;

    // TODO(performance): unroll a loop to a first row (to get rid of `blocks_.size() == 0` check) and the rest.
    for (size_t i = 0; i < rows; ++i) {
        uint64_t len;
        if (!WireFormat::ReadUInt64(input, &len))
            return false;

        if (blocks_.size() == 0 || len > block->GetAvailble())
            block = &blocks_.emplace_back(std::max<size_t>(DEFAULT_BLOCK_SIZE, len));

        if (!WireFormat::ReadBytes(input, block->GetCurrentWritePos(), len))
            return false;

        items_.emplace_back(block->ConsumeTailAsStringViewUnsafe(len));
    }

    return true;
}

void ColumnString::Save(CodedOutputStream* output) {
    for (const auto & item : items_) {
        WireFormat::WriteString(output, item);
    }
}

size_t ColumnString::Size() const {
    return items_.size();
}

ColumnRef ColumnString::Slice(size_t begin, size_t len) {
    auto result = std::make_shared<ColumnString>();

    if (begin < items_.size()) {
        len = std::min(len, items_.size() - begin);

        result->blocks_.emplace_back(ComputeTotalSize(items_, begin, len));
        for (size_t i = begin; i < begin + len; ++i)
        {
            result->Append(items_[i]);
        }
    }

    return result;
}

void ColumnString::Swap(Column& other) {
    auto & col = dynamic_cast<ColumnString &>(other);
    items_.swap(col.items_);
    blocks_.swap(col.blocks_);
}

ItemView ColumnString::GetItem(size_t index) const {
    return ItemView{Type::String, this->At(index)};
}

}<|MERGE_RESOLUTION|>--- conflicted
+++ resolved
@@ -44,14 +44,10 @@
         data_.reserve(new_size);
     }
 
-<<<<<<< HEAD
     data_.insert(data_.size(), str.data(), str.size());
-=======
-    data_.insert(data_.size(), str);
     // Pad up to string_size_ with zeroes.
     const auto padding_size = string_size_ - str.size();
     data_.resize(data_.size() + padding_size, char(0));
->>>>>>> 067b04d2
 }
 
 void ColumnFixedString::Clear() {
