#include "type_parser.h"
#include "../base/string_utils.h"

#include <map>
#include <mutex>
#include <unordered_map>

namespace clickhouse {

static const std::unordered_map<std::string, Type::Code> kTypeCode = {
    { "Int8",        Type::Int8 },
    { "Int16",       Type::Int16 },
    { "Int32",       Type::Int32 },
    { "Int64",       Type::Int64 },
    { "UInt8",       Type::UInt8 },
    { "UInt16",      Type::UInt16 },
    { "UInt32",      Type::UInt32 },
    { "UInt64",      Type::UInt64 },
    { "Float32",     Type::Float32 },
    { "Float64",     Type::Float64 },
    { "String",      Type::String },
    { "FixedString", Type::FixedString },
    { "DateTime",    Type::DateTime },
    { "Date",        Type::Date },
    { "Array",       Type::Array },
    { "Nullable",    Type::Nullable },
    { "Tuple",       Type::Tuple },
    { "Enum8",       Type::Enum8 },
    { "Enum16",      Type::Enum16 },
    { "UUID",        Type::UUID },
<<<<<<< HEAD
    { "Decimal32",   Type::Decimal32 },
    { "Decimal64",   Type::Decimal64 },
    { "Decimal128",  Type::Decimal128 },
    { "Decimal",     Type::Decimal128 },
=======
    { "IPv4",        Type::IPv4 },
    { "IPv6",        Type::IPv6 },
>>>>>>> fd679073
};

static Type::Code GetTypeCode(const std::string& name) {
    auto it = kTypeCode.find(name);
    if (it != kTypeCode.end()) {
        return it->second;
    }
    return Type::Void;
}

static TypeAst::Meta GetTypeMeta(const StringView& name) {
    if (name == "Array") {
        return TypeAst::Array;
    }

    if (name == "Null") {
        return TypeAst::Null;
    }

    if (name == "Nullable") {
        return TypeAst::Nullable;
    }

    if (name == "Tuple") {
        return TypeAst::Tuple;
    }

    if (name == "Enum8" || name == "Enum16") {
        return TypeAst::Enum;
    }

    return TypeAst::Terminal;
}


TypeParser::TypeParser(const StringView& name)
    : cur_(name.data())
    , end_(name.data() + name.size())
    , type_(nullptr)
{
}

TypeParser::~TypeParser() = default;

bool TypeParser::Parse(TypeAst* type) {
    type_ = type;
    open_elements_.push(type_);

    do {
        const Token& token = NextToken();

        switch (token.type) {
            case Token::Name:
                type_->meta = GetTypeMeta(token.value);
                type_->name = token.value.to_string();
                type_->code = GetTypeCode(type_->name);
                break;
            case Token::Number:
                type_->meta = TypeAst::Number;
                type_->value = std::stol(token.value.to_string());
                break;
            case Token::LPar:
                type_->elements.emplace_back(TypeAst());
                open_elements_.push(type_);
                type_ = &type_->elements.back();
                break;
            case Token::RPar:
                type_ = open_elements_.top();
                open_elements_.pop();
                break;
            case Token::Comma:
                type_ = open_elements_.top();
                open_elements_.pop();
                type_->elements.emplace_back(TypeAst());
                open_elements_.push(type_);
                type_ = &type_->elements.back();
                break;
            case Token::EOS:
                return true;
            case Token::Invalid:
                return false;
        }
    } while (true);
}

TypeParser::Token TypeParser::NextToken() {
    for (; cur_ < end_; ++cur_) {
        switch (*cur_) {
            case ' ':
            case '\n':
            case '\t':
            case '\0':
                continue;

            case '=':
            case '\'':
                continue;

            case '(':
                return Token{Token::LPar, StringView(cur_++, 1)};
            case ')':
                return Token{Token::RPar, StringView(cur_++, 1)};
            case ',':
                return Token{Token::Comma, StringView(cur_++, 1)};

            default: {
                const char* st = cur_;

                if (isalpha(*cur_) || *cur_ == '_') {
                    for (; cur_ < end_; ++cur_) {
                        if (!isalpha(*cur_) && !isdigit(*cur_) && *cur_ != '_') {
                            break;
                        }
                    }

                    return Token{Token::Name, StringView(st, cur_)};
                }

                if (isdigit(*cur_) || *cur_ == '-') {
                    for (++cur_; cur_ < end_; ++cur_) {
                        if (!isdigit(*cur_)) {
                            break;
                        }
                    }

                    return Token{Token::Number, StringView(st, cur_)};
                }

                return Token{Token::Invalid, StringView()};
            }
        }
    }

    return Token{Token::EOS, StringView()};
}


const TypeAst* ParseTypeName(const std::string& type_name) {
    // Cache for type_name.
    // Usually we won't have too many type names in the cache, so do not try to
    // limit cache size.
    static std::map<std::string, TypeAst> ast_cache;
    static std::mutex lock;

    std::lock_guard<std::mutex> guard(lock);
    auto it = ast_cache.find(type_name);
    if (it != ast_cache.end()) {
        return &it->second;
    }

    auto& ast = ast_cache[type_name];
    if (TypeParser(type_name).Parse(&ast)) {
        return &ast;
    }
    ast_cache.erase(type_name);
    return nullptr;
}

}<|MERGE_RESOLUTION|>--- conflicted
+++ resolved
@@ -28,15 +28,12 @@
     { "Enum8",       Type::Enum8 },
     { "Enum16",      Type::Enum16 },
     { "UUID",        Type::UUID },
-<<<<<<< HEAD
     { "Decimal32",   Type::Decimal32 },
     { "Decimal64",   Type::Decimal64 },
     { "Decimal128",  Type::Decimal128 },
     { "Decimal",     Type::Decimal128 },
-=======
     { "IPv4",        Type::IPv4 },
     { "IPv6",        Type::IPv6 },
->>>>>>> fd679073
 };
 
 static Type::Code GetTypeCode(const std::string& name) {
