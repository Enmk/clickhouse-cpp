--- conflicted
+++ resolved
@@ -95,8 +95,6 @@
     }
 
     return ostr;
-<<<<<<< HEAD
-=======
 }
 
 std::ostream& operator<<(std::ostream& ostr, const in_addr& addr)
@@ -120,10 +118,3 @@
 
     return ostr << ip_str;
 }
-
-std::string getEnvOrDefault(const std::string& env, const std::string& default_val)
-{
-    const char* v = std::getenv(env.c_str());
-    return v ? v : default_val;
->>>>>>> 85715dfc
-}