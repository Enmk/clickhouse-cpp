#include "tcp_server.h"

#include <clickhouse/base/socket.h>
#include <gtest/gtest.h>

#include <iostream>
#include <stdio.h>
#include <string.h>
#include <thread>

// for EAI_* error codes
#if defined(_win_)
#   include <ws2tcpip.h>
#else
#   include <netdb.h>
#endif

using namespace clickhouse;

TEST(Socketcase, connecterror) {
    int port = 19978;
    NetworkAddress addr("localhost", std::to_string(port));
    LocalTcpServer server(port);
    server.start();

    std::this_thread::sleep_for(std::chrono::seconds(1));
    try {
        Socket socket(addr);
    } catch (const std::system_error& e) {
        FAIL();
    }

    std::this_thread::sleep_for(std::chrono::seconds(1));
    server.stop();
    try {
        Socket socket(addr);
        FAIL();
    } catch (const std::system_error& e) {
        ASSERT_NE(EINPROGRESS,e.code().value());
    }
}

TEST(Socketcase, timeoutrecv) {
    using Seconds = std::chrono::seconds;

    int port = 19979;
    NetworkAddress addr("localhost", std::to_string(port));
    LocalTcpServer server(port);
    server.start();

    std::this_thread::sleep_for(std::chrono::seconds(1));
    try {
        Socket socket(addr, SocketTimeoutParams { Seconds(5), Seconds(5), Seconds(5) });

        std::unique_ptr<InputStream> ptr_input_stream = socket.makeInputStream();
        char buf[1024];
        ptr_input_stream->Read(buf, sizeof(buf));

    }
    catch (const std::system_error& e) {
#if defined(_unix_)
        auto expected = EAGAIN;
#else
        auto expected = WSAETIMEDOUT;
#endif
        ASSERT_EQ(expected, e.code().value());
    }

    std::this_thread::sleep_for(std::chrono::seconds(1));
    server.stop();
}

<<<<<<< HEAD
TEST(Socketcase, gaierror) {
    try {
        NetworkAddress addr("host.invalid", "80");  // never resolves
        FAIL();
    } catch (const std::system_error& e) {
        ASSERT_PRED1([](int error) { return error == EAI_NONAME || error == EAI_AGAIN || error == EAI_FAIL; }, e.code().value());
=======
TEST(Socketcase, connecttimeout) {
    using Clock = std::chrono::steady_clock;

    try {
        NetworkAddress("::1", "19980");
    } catch (const std::system_error& e) {
        GTEST_SKIP() << "missing IPv6 support";
    }

    NetworkAddress addr("100::1", "19980");  // "discard" IPv6 address

    const auto connect_start = Clock::now();
    try {
        Socket socket(addr, SocketTimeoutParams{std::chrono::milliseconds(100)});
        FAIL();
    } catch (const std::system_error& e) {
        const int error = e.code().value();
        if (error == ENETUNREACH || error == EHOSTUNREACH
#if defined(_win_)
            || error == WSAENETUNREACH
#endif
        ) {
            GTEST_SKIP() << "missing IPv6 support";
        }
#if defined(_win_)
        const auto expected = WSAETIMEDOUT;
#else
        const auto expected = ETIMEDOUT;
#endif
        EXPECT_EQ(expected, error);
        EXPECT_LT(Clock::now() - connect_start, std::chrono::seconds(5));
>>>>>>> aca780e9
    }
}

// Test to verify that reading from empty socket doesn't hangs.
//TEST(Socketcase, ReadFromEmptySocket) {
//    const int port = 12345;
//    const NetworkAddress addr("127.0.0.1", std::to_string(port));

//    LocalTcpServer server(port);
//    server.start();

//    std::this_thread::sleep_for(std::chrono::seconds(1));

//    char buffer[1024];
//    Socket socket(addr);
//    socket.SetTcpNoDelay(true);
//    auto input = socket.makeInputStream();
//    input->Read(buffer, sizeof(buffer));
//}<|MERGE_RESOLUTION|>--- conflicted
+++ resolved
@@ -70,14 +70,15 @@
     server.stop();
 }
 
-<<<<<<< HEAD
 TEST(Socketcase, gaierror) {
     try {
         NetworkAddress addr("host.invalid", "80");  // never resolves
         FAIL();
     } catch (const std::system_error& e) {
         ASSERT_PRED1([](int error) { return error == EAI_NONAME || error == EAI_AGAIN || error == EAI_FAIL; }, e.code().value());
-=======
+    }
+}
+
 TEST(Socketcase, connecttimeout) {
     using Clock = std::chrono::steady_clock;
 
@@ -109,7 +110,6 @@
 #endif
         EXPECT_EQ(expected, error);
         EXPECT_LT(Clock::now() - connect_start, std::chrono::seconds(5));
->>>>>>> aca780e9
     }
 }
 
