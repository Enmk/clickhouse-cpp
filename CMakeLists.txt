--- conflicted
+++ resolved
@@ -7,17 +7,7 @@
 INCLUDE (openssl)
 INCLUDE (version)
 
-<<<<<<< HEAD
-OPTION (BUILD_BENCHMARK "Build benchmark" OFF)
-OPTION (BUILD_TESTS "Build tests" OFF)
-OPTION (BUILD_SHARED_LIBS "Build shared libs" OFF)
-OPTION (WITH_OPENSSL "Use OpenSSL for TLS connections" OFF)
-OPTION (WITH_SYSTEM_ABSEIL "Use system ABSEIL" OFF)
-OPTION (WITH_SYSTEM_LZ4 "Use system LZ4" OFF)
-OPTION (WITH_SYSTEM_CITYHASH "Use system cityhash" OFF)
-OPTION (DEBUG_DEPENDENCIES "Print debug info about dependencies duting build" ON)
-OPTION (CHECK_VERSION "Check that version number corresponds to git tag, usefull in CI/CD to validate that new version published on GitHub has same version in sources" OFF)
-=======
+
 OPTION (CLICKHOUSE_CPP_BUILD_BENCHMARK "Build benchmark" OFF)
 OPTION (CLICKHOUSE_CPP_BUILD_TESTS "Build tests" OFF)
 OPTION (CLICKHOUSE_CPP_BUILD_SHARED_LIBS "Build shared libs" OFF)
@@ -26,8 +16,8 @@
 OPTION (CLICKHOUSE_CPP_WITH_SYSTEM_LZ4 "Use system LZ4" OFF)
 OPTION (CLICKHOUSE_CPP_WITH_SYSTEM_CITYHASH "Use system cityhash" OFF)
 OPTION (CLICKHOUSE_CPP_DEBUG_DEPENDENCIES "Print debug info about dependencies duting build" ON)
-OPTION (CLICKHOUSE_CPP_CHECK_VERSION "Check that version number corresponds to git tag, usefull in CI/CD to validate that new version published on GitHub has same version in sources" ON)
->>>>>>> 1d12a3b7
+OPTION (CLICKHOUSE_CPP_CHECK_VERSION "Check that version number corresponds to git tag, usefull in CI/CD to validate that new version published on GitHub has same version in sources" OFF)
+
 
 PROJECT (CLICKHOUSE-CLIENT
     VERSION "${CLICKHOUSE_CPP_VERSION}"
